--- conflicted
+++ resolved
@@ -62,16 +62,16 @@
             sDist_(1, 1000000000),
             s_(sGen_, sDist_)
         {
-        }
+}
 
         boost::uint32_t firstSeed()
-        {
+{
             boost::mutex::scoped_lock slock(rngMutex_);
             return firstSeed_;
-        }
+}
 
         void setSeed(boost::uint32_t seed)
-        {
+{
             boost::mutex::scoped_lock slock(rngMutex_);
             if (seed > 0)
             {
@@ -123,13 +123,13 @@
     void initRNGSeedGenerator()
     {
         g_RNGSeedGenerator.reset(new RNGSeedGenerator());
-    }
+}
 
     RNGSeedGenerator& getRNGSeedGenerator()
-    {
+{
         boost::call_once(&initRNGSeedGenerator, g_once);
         return *g_RNGSeedGenerator;
-    }
+}
 }  // namespace
 /// @endcond
 
@@ -143,30 +143,23 @@
     getRNGSeedGenerator().setSeed(seed);
 }
 
-<<<<<<< HEAD
-ompl::RNG::RNG() : localSeed_(nextSeed()),
-                    generator_(localSeed_),
-                       uniDist_(0, 1),
-                       normalDist_(0, 1),
-                       uni_(generator_, uniDist_),
-                       normal_(generator_, normalDist_)
-=======
 ompl::RNG::RNG() :
-    generator_(getRNGSeedGenerator().nextSeed()),
+    localSeed_(getRNGSeedGenerator().nextSeed()),
+    generator_(localSeed_),
     uniDist_(0, 1),
     normalDist_(0, 1),
     uni_(generator_, uniDist_),
     normal_(generator_, normalDist_)
->>>>>>> 3fe35901
-{
-}
-
-ompl::RNG::RNG(boost::uint32_t localSeed) : localSeed_(localSeed),
-                    generator_(localSeed_),
-                    uniDist_(0, 1),
-                    normalDist_(0, 1),
-                    uni_(generator_, uniDist_),
-                    normal_(generator_, normalDist_)
+{
+}
+
+ompl::RNG::RNG(boost::uint32_t localSeed) :
+    localSeed_(localSeed),
+    generator_(localSeed_),
+    uniDist_(0, 1),
+    normalDist_(0, 1),
+    uni_(generator_, uniDist_),
+    normal_(generator_, normalDist_)
 {
 }
 
