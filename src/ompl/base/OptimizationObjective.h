--- conflicted
+++ resolved
@@ -111,12 +111,9 @@
                 }
             }
 
-<<<<<<< HEAD
-=======
             /** \brief Check whether the the cost \e c1 is considered worse than the cost \e c2. By default, this returns true only if c1 is more by at least some threshold amount, for numerical robustness. */
             virtual bool isCostWorseThan(Cost c1, Cost c2) const;
 
->>>>>>> 729e47cf
             /** \brief Evaluate a cost map defined on the state space at a state \e s. */
             virtual Cost stateCost(const State *s) const = 0;
 
