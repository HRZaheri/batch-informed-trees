/*********************************************************************
* Software License Agreement (BSD License)
*
*  Copyright (c) 2012, Willow Garage, Inc.
*  All rights reserved.
*
*  Redistribution and use in source and binary forms, with or without
*  modification, are permitted provided that the following conditions
*  are met:
*
*   * Redistributions of source code must retain the above copyright
*     notice, this list of conditions and the following disclaimer.
*   * Redistributions in binary form must reproduce the above
*     copyright notice, this list of conditions and the following
*     disclaimer in the documentation and/or other materials provided
*     with the distribution.
*   * Neither the name of the Willow Garage nor the names of its
*     contributors may be used to endorse or promote products derived
*     from this software without specific prior written permission.
*
*  THIS SOFTWARE IS PROVIDED BY THE COPYRIGHT HOLDERS AND CONTRIBUTORS
*  "AS IS" AND ANY EXPRESS OR IMPLIED WARRANTIES, INCLUDING, BUT NOT
*  LIMITED TO, THE IMPLIED WARRANTIES OF MERCHANTABILITY AND FITNESS
*  FOR A PARTICULAR PURPOSE ARE DISCLAIMED. IN NO EVENT SHALL THE
*  COPYRIGHT OWNER OR CONTRIBUTORS BE LIABLE FOR ANY DIRECT, INDIRECT,
*  INCIDENTAL, SPECIAL, EXEMPLARY, OR CONSEQUENTIAL DAMAGES (INCLUDING,
*  BUT NOT LIMITED TO, PROCUREMENT OF SUBSTITUTE GOODS OR SERVICES;
*  LOSS OF USE, DATA, OR PROFITS; OR BUSINESS INTERRUPTION) HOWEVER
*  CAUSED AND ON ANY THEORY OF LIABILITY, WHETHER IN CONTRACT, STRICT
*  LIABILITY, OR TORT (INCLUDING NEGLIGENCE OR OTHERWISE) ARISING IN
*  ANY WAY OUT OF THE USE OF THIS SOFTWARE, EVEN IF ADVISED OF THE
*  POSSIBILITY OF SUCH DAMAGE.
*********************************************************************/

/* Author: Luis G. Torres, Ioan Sucan */
/* Edited by: Jonathan Gammell (allocInformedStateSampler) */

#ifndef OMPL_BASE_OPTIMIZATION_OBJECTIVE_
#define OMPL_BASE_OPTIMIZATION_OBJECTIVE_

#include "ompl/base/Cost.h"
#include "ompl/base/SpaceInformation.h"
#include "ompl/util/ClassForward.h"
#include "ompl/base/ProblemDefinition.h"
#include "ompl/base/samplers/InformedStateSampler.h"
#include <boost/noncopyable.hpp>
#include <boost/concept_check.hpp>

namespace ompl
{
    namespace base
    {
        class Goal;

        /** \brief The definition of a function which returns an admissible estimate of the optimal path cost from a given state to a goal. */
        typedef boost::function<Cost (const State*, const Goal*)> CostToGoHeuristic;

        /// @cond IGNORE
        /** \brief Forward declaration of ompl::base::OptimizationObjective */
        OMPL_CLASS_FORWARD(OptimizationObjective);
        /// @endcond

        /// @cond IGNORE
        OMPL_CLASS_FORWARD(Path);
        /// @endcond

        /** \class ompl::base::OptimizationObjectivePtr
            \brief A boost shared pointer wrapper for ompl::base::OptimizationObjective */

        /** \brief Abstract definition of optimization objectives.

            \note This implementation has greatly benefited from discussions with Kris Hauser */
        class OptimizationObjective : private boost::noncopyable
        {
        public:
            /** \brief Constructor. The objective must always know the space information it is part of. The cost threshold for objective satisfaction defaults to 0.0. */
            OptimizationObjective(const SpaceInformationPtr &si);

            virtual ~OptimizationObjective()
            {
            }

            /** \brief Get the description of this optimization objective */
            const std::string& getDescription() const;

            /** \brief Verify that our objective is satisfied already and we can stop planning */
            virtual bool isSatisfied(Cost c) const;

            /** \brief Returns the cost threshold currently being checked for objective satisfaction */
            Cost getCostThreshold() const;

            /** \brief Set the cost threshold for objective satisfaction. When a path is found with a cost better than the cost threshold, the objective is considered satisfied. */
            void setCostThreshold(Cost c);

            /** \brief Get the cost that corresponds to an entire path. This implementation assumes \e Path is of type \e PathGeometric.*/
            virtual Cost getCost(const Path &path) const;

            /** \brief Check whether the the cost \e c1 is considered better than the cost \e c2. By default, this returns true only if c1 is less by at least some threshold amount, for numerical robustness. */
            virtual bool isCostBetterThan(Cost c1, Cost c2) const;

<<<<<<< HEAD
            /** \brief Return the minimum cost given \e c1 and \e c2. Uses isCostBetterThan. */
            virtual Cost minCost(Cost c1, Cost c2) const
            {
                if (isCostBetterThan(c1, c2))
                {
                    return c1;
                }
                else
                {
                    return c2;
                }
            }

            /** \brief Check whether the the cost \e c1 is considered worse than the cost \e c2. By default, this returns true only if c1 is more by at least some threshold amount, for numerical robustness. */
            virtual bool isCostWorseThan(Cost c1, Cost c2) const;

=======
            /** \brief Compare whether cost \e c1 is worse than cost \e c2. By default defined as isCostBetterThan(c2, c1), as if c2 is better than c1, then c1 is worse than c2. */
            virtual bool isCostWorseThan(Cost c1, Cost c2) const;

            /** \brief Compare whether cost \e c1 and cost \e c2 are equivalent. By default defined as !isCostBetterThan(c1, c2) && !isCostBetterThan(c2, c1), as if c1 is not better than c2, and c2 is not better than c1, then they are equal. */
            virtual bool isCostEquivalentTo(Cost c1, Cost c2) const;
            
            /** \brief Compare whether cost \e c1 and cost \e c2 are not equivalent. By default defined as isCostBetterThan(c1, c2) || isCostBetterThan(c2, c1), as if c1 is better than c2, or c2 is better than c1, then they are not equal. */
            virtual bool isCostNotEquivalentTo(Cost c1, Cost c2) const;

            /** \brief Compare whether cost \e c1 is better or equivalent to cost \e c2. By default defined by !isCostBetterThan(c2, c1), as if c2 is not better than c1, then c1 is better than, or equal to, c2. */
            virtual bool isCostBetterThanOrEquivalentTo(Cost c1, Cost c2) const;

            /** \brief Compare whether cost \e c1 is worse or equivalent to cost \e c2. By default defined by !this->isCostBetterThan(c1,c2) as if c1 is not better than c2, than c1 is worse than, or equal to, c2*/
            virtual bool isCostWorseThanOrEquivalentTo(Cost a, Cost b) const;

            /** \brief Returns whether the cost is finite or not. By default calls std::isfinite on Cost::value(). */
            virtual bool isFinite(Cost cost) const;

            /** \brief Return the minimum cost given \e c1 and \e c2. Uses isCostBetterThan. */
            virtual Cost minCost(Cost c1, Cost c2) const;

>>>>>>> e7473dcf
            /** \brief Evaluate a cost map defined on the state space at a state \e s. */
            virtual Cost stateCost(const State *s) const = 0;

            /** \brief Get the cost that corresponds to the motion segment between \e s1 and \e s2 */
            virtual Cost motionCost(const State *s1, const State *s2) const = 0;

            /** \brief Get the cost that corresponds to combining the costs \e c1 and \e c2. Default implementation defines this combination as an addition. */
            virtual Cost combineCosts(Cost c1, Cost c2) const;

            /** \brief Combine three costs as (c1 + c2) + c3. By default uses the two-argument version of combineCosts */
            virtual ompl::base::Cost combineCosts(Cost c1, Cost c2, Cost c3) const;

            /** \brief Combine four costs as ((c1 + c2) + c3) + c4. By default uses the two-argument version of combineCosts */
            virtual ompl::base::Cost combineCosts(Cost c1, Cost c2, Cost c3, Cost c4) const;

            /** \brief Get the identity cost value. The identity cost value is the cost c_i such that, for all costs c, combineCosts(c, c_i) = combineCosts(c_i, c) = c. In other words, combining a cost with the identity cost does not change the original cost. By default, a cost with the value 0.0 is returned. It's very important to override this with the proper identity value for your optimization objectives, or else optimal planners may not work. */
            virtual Cost identityCost() const;

            /** \brief Get a cost which is greater than all other costs in this OptimizationObjective; required for use in Dijkstra/Astar. Defaults to returning the double value inf.*/
            virtual Cost infiniteCost() const;

            /** \brief Returns a cost value corresponding to starting at a state \e s. No optimal planners currently support this method. Defaults to returning the objective's identity cost. */
            virtual Cost initialCost(const State *s) const;

            /** \brief Returns a cost value corresponding to a path ending at a state \e s. No optimal planners currently support this method. Defaults to returning the objective's identity cost. */
            virtual Cost terminalCost(const State *s) const;

            /** \brief Check if this objective has a symmetric cost metric, i.e. motionCost(s1, s2) = motionCost(s2, s1). Default implementation returns whether the underlying state space has symmetric interpolation. */
            virtual bool isSymmetric() const;

            /** \brief Compute the average state cost of this objective by taking a sample of \e numStates states */
            virtual Cost averageStateCost(unsigned int numStates) const;

            /** \brief Set the cost-to-go heuristic function for this objective. The cost-to-go heuristic is a function which returns an admissible estimate of the optimal path cost from a given state to a goal, where "admissible" means that the estimated cost is always less than the true optimal cost. */
            void setCostToGoHeuristic(const CostToGoHeuristic& costToGo);

            /** \brief Check if this objective has a cost-to-go heuristic function. */
            bool hasCostToGoHeuristic() const;

            /** \brief Uses a cost-to-go heuristic to calculate an admissible estimate of the optimal cost from a given state to a given goal. If no cost-to-go heuristic has been specified with setCostToGoHeuristic(), this function just returns the identity cost, which is sure to be an admissible heuristic if there are no negative costs. */
            Cost costToGo(const State *state, const Goal *goal) const;

            /** \brief Defines an admissible estimate on the optimal cost on the motion between states \e s1 and \e s2. An admissible estimate always undervalues the true optimal cost of the motion. Used by some planners to speed up planning. The default implementation of this method returns this objective's identity cost, which is sure to be an admissible heuristic if there are no negative costs. */
            virtual Cost motionCostHeuristic(const State *s1, const State *s2) const;

            /** \brief Returns this objective's SpaceInformation. Needed for operators in MultiOptimizationObjective */
            const SpaceInformationPtr& getSpaceInformation() const;

            /** \brief Allocate a heuristic-sampling state generator for this cost function, defaults to a basic rejection sampling scheme when the derived class does not provide a better method.*/
            virtual InformedStateSamplerPtr allocInformedStateSampler(const StateSpace* space, const ProblemDefinitionPtr probDefn, const Cost* bestCost) const;

        protected:
            /** \brief The space information for this objective */
            SpaceInformationPtr si_;

            /** \brief The description of this optimization objective */
            std::string         description_;

            /** \brief The cost threshold used for checking whether this objective has been satisfied during planning */
            Cost                threshold_;

            /** \brief The function used for returning admissible estimates on the optimal cost of the path between a given state and goal */
            CostToGoHeuristic   costToGoFn_;
        };

        /**
            \brief For use when goal region's distanceGoal() is
            equivalent to the cost-to-go of a state under the
            optimization objective. This function assumes that all states
            within the goal region's threshold have a cost-to-go of
            exactly zero. Note: \e goal is assumed to be of type
            ompl::base::GoalRegion
        */
        Cost goalRegionCostToGo(const State *state, const Goal *goal);

        /** \brief This class allows for the definition of multiobjective optimal planning problems. Objectives are added to this compound object, and motion costs are computed by taking a weighted sum of the individual objective costs. */
        class MultiOptimizationObjective : public OptimizationObjective
        {
        public:
            MultiOptimizationObjective(const SpaceInformationPtr &si);

            /** \brief Adds a new objective for this multiobjective. A weight must also be specified for specifying importance of this objective in planning. */
            void addObjective(const OptimizationObjectivePtr& objective,
                              double weight);

            /** \brief Returns the number of objectives that make up this multiobjective. */
            std::size_t getObjectiveCount() const;

            /** \brief Returns a specific objective from this multiobjective, where the individual objectives are in order of addition to the multiobjective, and \e idx is the zero-based index into this ordering. */
            const OptimizationObjectivePtr& getObjective(unsigned int idx) const;

            /** \brief Returns the weighing factor of a specific objective */
            double getObjectiveWeight(unsigned int idx) const;

            /** \brief Sets the weighing factor of a specific objective */
            void setObjectiveWeight(unsigned int idx, double weight);

            /** \brief This method "freezes" this multiobjective so that no more objectives can be added to it */
            void lock();

            /** \brief Returns whether this multiobjective has been locked from adding further objectives */
            bool isLocked() const;

            /** The default implementation of this method is to use
              addition to add up all the individual objectives' state cost
              values, where each individual value is scaled by its
              weight */
            virtual Cost stateCost(const State *s) const;

            /** The default implementation of this method is to use
              addition to add up all the individual objectives' motion
              cost values, where each individual value is scaled by
              its weight */
            virtual Cost motionCost(const State *s1, const State *s2) const;

        protected:

            /** \brief Defines a pairing of an objective and its weight */
            struct Component
            {
                Component(const OptimizationObjectivePtr& obj, double weight);
                OptimizationObjectivePtr objective;
                double weight;
            };

            /** \brief List of objective/weight pairs */
            std::vector<Component> components_;

            /** \brief Whether this multiobjective is locked from further additions */
            bool                   locked_;

            // Friend functions for operator overloads for easy multiobjective creation
            friend OptimizationObjectivePtr operator+(const OptimizationObjectivePtr &a,
                                                      const OptimizationObjectivePtr &b);

            friend OptimizationObjectivePtr operator*(double w, const OptimizationObjectivePtr &a);

            friend OptimizationObjectivePtr operator*(const OptimizationObjectivePtr &a, double w);
        };

        /** \brief Given two optimization objectives, returns a MultiOptimizationObjective that combines the two objectives with both weights equal to 1.0. */
        OptimizationObjectivePtr operator+(const OptimizationObjectivePtr &a,
                                           const OptimizationObjectivePtr &b);

        /** \brief Given a weighing factor and an optimization objective, returns a MultiOptimizationObjective containing only this objective weighted by the given weight */
        OptimizationObjectivePtr operator*(double w, const OptimizationObjectivePtr &a);

        /** \brief Given a weighing factor and an optimization objective, returns a MultiOptimizationObjective containing only this objective weighted by the given weight */
        OptimizationObjectivePtr operator*(const OptimizationObjectivePtr &a, double w);
    }
}

#endif<|MERGE_RESOLUTION|>--- conflicted
+++ resolved
@@ -98,30 +98,12 @@
             /** \brief Check whether the the cost \e c1 is considered better than the cost \e c2. By default, this returns true only if c1 is less by at least some threshold amount, for numerical robustness. */
             virtual bool isCostBetterThan(Cost c1, Cost c2) const;
 
-<<<<<<< HEAD
-            /** \brief Return the minimum cost given \e c1 and \e c2. Uses isCostBetterThan. */
-            virtual Cost minCost(Cost c1, Cost c2) const
-            {
-                if (isCostBetterThan(c1, c2))
-                {
-                    return c1;
-                }
-                else
-                {
-                    return c2;
-                }
-            }
-
-            /** \brief Check whether the the cost \e c1 is considered worse than the cost \e c2. By default, this returns true only if c1 is more by at least some threshold amount, for numerical robustness. */
-            virtual bool isCostWorseThan(Cost c1, Cost c2) const;
-
-=======
             /** \brief Compare whether cost \e c1 is worse than cost \e c2. By default defined as isCostBetterThan(c2, c1), as if c2 is better than c1, then c1 is worse than c2. */
             virtual bool isCostWorseThan(Cost c1, Cost c2) const;
 
             /** \brief Compare whether cost \e c1 and cost \e c2 are equivalent. By default defined as !isCostBetterThan(c1, c2) && !isCostBetterThan(c2, c1), as if c1 is not better than c2, and c2 is not better than c1, then they are equal. */
             virtual bool isCostEquivalentTo(Cost c1, Cost c2) const;
-            
+
             /** \brief Compare whether cost \e c1 and cost \e c2 are not equivalent. By default defined as isCostBetterThan(c1, c2) || isCostBetterThan(c2, c1), as if c1 is better than c2, or c2 is better than c1, then they are not equal. */
             virtual bool isCostNotEquivalentTo(Cost c1, Cost c2) const;
 
@@ -137,7 +119,6 @@
             /** \brief Return the minimum cost given \e c1 and \e c2. Uses isCostBetterThan. */
             virtual Cost minCost(Cost c1, Cost c2) const;
 
->>>>>>> e7473dcf
             /** \brief Evaluate a cost map defined on the state space at a state \e s. */
             virtual Cost stateCost(const State *s) const = 0;
 
