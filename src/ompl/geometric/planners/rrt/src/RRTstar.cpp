/*********************************************************************
* Software License Agreement (BSD License)
*
*  Copyright (c) 2011, Rice University
*  All rights reserved.
*
*  Redistribution and use in source and binary forms, with or without
*  modification, are permitted provided that the following conditions
*  are met:
*
*   * Redistributions of source code must retain the above copyright
*     notice, this list of conditions and the following disclaimer.
*   * Redistributions in binary form must reproduce the above
*     copyright notice, this list of conditions and the following
*     disclaimer in the documentation and/or other materials provided
*     with the distribution.
*   * Neither the name of the Rice University nor the names of its
*     contributors may be used to endorse or promote products derived
*     from this software without specific prior written permission.
*
*  THIS SOFTWARE IS PROVIDED BY THE COPYRIGHT HOLDERS AND CONTRIBUTORS
*  "AS IS" AND ANY EXPRESS OR IMPLIED WARRANTIES, INCLUDING, BUT NOT
*  LIMITED TO, THE IMPLIED WARRANTIES OF MERCHANTABILITY AND FITNESS
*  FOR A PARTICULAR PURPOSE ARE DISCLAIMED. IN NO EVENT SHALL THE
*  COPYRIGHT OWNER OR CONTRIBUTORS BE LIABLE FOR ANY DIRECT, INDIRECT,
*  INCIDENTAL, SPECIAL, EXEMPLARY, OR CONSEQUENTIAL DAMAGES (INCLUDING,
*  BUT NOT LIMITED TO, PROCUREMENT OF SUBSTITUTE GOODS OR SERVICES;
*  LOSS OF USE, DATA, OR PROFITS; OR BUSINESS INTERRUPTION) HOWEVER
*  CAUSED AND ON ANY THEORY OF LIABILITY, WHETHER IN CONTRACT, STRICT
*  LIABILITY, OR TORT (INCLUDING NEGLIGENCE OR OTHERWISE) ARISING IN
*  ANY WAY OUT OF THE USE OF THIS SOFTWARE, EVEN IF ADVISED OF THE
*  POSSIBILITY OF SUCH DAMAGE.
*********************************************************************/

<<<<<<< HEAD
/* Authors: Alejandro Perez, Sertac Karaman, Ryan Luna, Luis G. Torres, Ioan Sucan */
/* Edited by: Jonathan Gammell (Informed sampling) */
=======
/* Authors: Alejandro Perez, Sertac Karaman, Ryan Luna, Luis G. Torres, Ioan Sucan, Javier V Gomez */
>>>>>>> da109830

#include "ompl/geometric/planners/rrt/RRTstar.h"
#include "ompl/base/goals/GoalSampleableRegion.h"
#include "ompl/tools/config/SelfConfig.h"
#include "ompl/base/objectives/PathLengthOptimizationObjective.h"
#include "ompl/base/goals/GoalState.h"
#include "ompl/base/samplers/InformedStateSamplers.h"
#include <algorithm>
#include <limits>
#include <map>
#include <queue>
#include <boost/math/constants/constants.hpp>
//For pre C++ 11 gamma function
#include <boost/math/special_functions/gamma.hpp>

ompl::geometric::RRTstar::RRTstar(const base::SpaceInformationPtr &si) :
    base::Planner(si, "RRTstar"),
    goalBias_(0.05),
    maxDistance_(0.0),
    delayCC_(true),
    lastGoalMotion_(NULL),
    prune_(false),
    pruneStatesThreshold_(0.95),
    iterations_(0),
    bestCost_(std::numeric_limits<double>::quiet_NaN())
{
    specs_.approximateSolutions = true;
    specs_.optimizingPaths = true;
<<<<<<< HEAD

    goalBias_ = 0.05;
    maxDistance_ = 0.0;
    delayCC_ = true;
    useKNearest_ = true;
    useInformedSampling_ = false;
    rewireFactor_ = 1.1;
    lastGoalMotion_ = NULL;
    k_rrg_ = 0u;
    r_rrg_ = 0.0;
    numPrunedVertices_ = 0u;

    iterations_ = 0;
    collisionChecks_ = 0;
    bestCost_ = base::Cost(std::numeric_limits<double>::quiet_NaN());
    distanceDirection_ = FROM_NEIGHBORS;
=======
    specs_.canReportIntermediateSolutions = true;
>>>>>>> da109830

    Planner::declareParam<double>("range", this, &RRTstar::setRange, &RRTstar::getRange, "0.:1.:10000.");
    Planner::declareParam<double>("goal_bias", this, &RRTstar::setGoalBias, &RRTstar::getGoalBias, "0.:.05:1.");
    Planner::declareParam<double>("rewire_factor", this, &RRTstar::setRewireFactor, &RRTstar::getRewireFactor, "1.0:0.01:2.0");
    Planner::declareParam<bool>("use_k_nearest", this, &RRTstar::setKNearest, &RRTstar::getKNearest, "0,1");
    Planner::declareParam<bool>("delay_collision_checking", this, &RRTstar::setDelayCC, &RRTstar::getDelayCC, "0,1");
<<<<<<< HEAD
    Planner::declareParam<bool>("use_informed_sampling", this, &RRTstar::setInformedSampling, &RRTstar::getInformedSampling, "0,1");
=======
    Planner::declareParam<bool>("prune", this, &RRTstar::setPrune, &RRTstar::getPrune, "0,1");
    Planner::declareParam<double>("prune_states_threshold", this, &RRTstar::setPruneStatesImprovementThreshold, &RRTstar::getPruneStatesImprovementThreshold, "0.:.01:1.");
>>>>>>> da109830

    addPlannerProgressProperty("iterations INTEGER",
                               boost::bind(&RRTstar::getIterationCount, this));
    addPlannerProgressProperty("best cost REAL",
                               boost::bind(&RRTstar::getBestCost, this));
}

ompl::geometric::RRTstar::~RRTstar()
{
    freeMemory();
}

void ompl::geometric::RRTstar::setup()
{
    Planner::setup();
    tools::SelfConfig sc(si_, getName());
    sc.configurePlannerRange(maxDistance_);
    if (!si_->getStateSpace()->hasSymmetricDistance() || !si_->getStateSpace()->hasSymmetricInterpolate())
    {
        OMPL_WARN("%s requires a state space with symmetric distance and symmetric interpolation.", getName().c_str());
    }

    if (!nn_)
        nn_.reset(tools::SelfConfig::getDefaultNearestNeighbors<Motion*>(si_->getStateSpace()));
    nn_->setDistanceFunction(boost::bind(&RRTstar::distanceFunction, this, _1, _2));

    // Setup optimization objective
    //
    // If no optimization objective was specified, then default to
    // optimizing path length as computed by the distance() function
    // in the state space.
    if (pdef_)
    {
        if (pdef_->hasOptimizationObjective())
            opt_ = pdef_->getOptimizationObjective();
        else
        {
            OMPL_INFORM("%s: No optimization objective specified. Defaulting to optimizing path length for the allowed planning time.", getName().c_str());
            opt_.reset(new base::PathLengthOptimizationObjective(si_));
            //Store it back into the problem def'n
            pdef_->setOptimizationObjective(opt_);
        }
    }
    else
    {
        OMPL_INFORM("%s: problem definition is not set, deferring setup completion...", getName().c_str());
        setup_ = false;
    }

    //Allocate a sampler.
    allocSampler();

    //Calculate some constants:
    double dimDbl        = (double)si_->getStateDimension();

    // k_rrg > e+e/d.  K-nearest RRT*
    k_rrg_ = rewireFactor_*(boost::math::constants::e<double>() + (boost::math::constants::e<double>() / dimDbl));

    // r_rrg > 2*(1+1/d)^(1/d)*(measure/ballvolume)^(1/d)
    r_rrg_ = rewireFactor_*2.0*std::pow((1.0 + 1.0/dimDbl)*(si_->getMeasure()/ProlateHyperspheroid::unitNBallMeasure(si_->getStateDimension())), 1.0/dimDbl);
}

void ompl::geometric::RRTstar::clear()
{
    Planner::clear();
    sampler_.reset();
    freeMemory();
    if (nn_)
        nn_->clear();

    lastGoalMotion_ = NULL;
    goalMotions_.clear();

    iterations_ = 0;
    bestCost_ = base::Cost(std::numeric_limits<double>::quiet_NaN());
}

ompl::base::PlannerStatus ompl::geometric::RRTstar::solve(const base::PlannerTerminationCondition &ptc)
{
    checkValidity();
    base::Goal                  *goal   = pdef_->getGoal().get();
    base::GoalSampleableRegion  *goal_s = dynamic_cast<base::GoalSampleableRegion*>(goal);

    bool symCost = opt_->isSymmetric();

    while (const base::State *st = pis_.nextStart())
    {
        Motion *motion = new Motion(si_);
        si_->copyState(motion->state, st);
        motion->cost = opt_->identityCost();
        nn_->add(motion);
        startMotion_ = motion;
    }

    if (nn_->size() - numPrunedVertices_ == 0)
    {
        OMPL_ERROR("%s: There are no valid initial states!", getName().c_str());
        return base::PlannerStatus::INVALID_START;
    }

    OMPL_INFORM("%s: Starting planning with %u states already in datastructure", getName().c_str(), nn_->size() - numPrunedVertices_);

    if (prune_ && !si_->getStateSpace()->isMetricSpace())
        OMPL_WARN("%s: tree pruning was activated but since the state space %s is not a metric space, "
                  "the optimization objective might not satisfy the triangle inequality. You may need to disable pruning."
                  , getName().c_str(), si_->getStateSpace()->getName().c_str());

    const base::ReportIntermediateSolutionFn intermediateSolutionCallback = pdef_->getIntermediateSolutionCallback();

    Motion *solution       = lastGoalMotion_;

    // \TODO Make this variable unnecessary, or at least have it
    // persist across solve runs
    base::Cost bestCost    = opt_->infiniteCost();

    bestCost_ = opt_->infiniteCost();

    Motion *approximation  = NULL;
    double approximatedist = std::numeric_limits<double>::infinity();
    bool sufficientlyShort = false;

    Motion *rmotion        = new Motion(si_);
    base::State *rstate    = rmotion->state;
    base::State *xstate    = si_->allocState();

    std::vector<Motion*>       nbh;

    std::vector<base::Cost>    costs;
    std::vector<base::Cost>    incCosts;
    std::vector<std::size_t>   sortedCostIndices;

    std::vector<int>           valid;
    unsigned int               rewireTest = 0;
    unsigned int               statesGenerated = 0;

    if (solution)
<<<<<<< HEAD
        OMPL_INFORM("%s: Starting planning with existing solution of cost %.5f", getName().c_str(), solution->cost.v);

    if (useKNearest_)
        OMPL_INFORM("%s: Initial k-nearest value of %u", getName().c_str(), (unsigned int)std::ceil(k_rrg_ * log((double)(nn_->size() - numPrunedVertices_ + 1))));
    else
        OMPL_INFORM("%s: Initial rewiring radius of %.2f", getName().c_str(), std::min(maxDistance_, r_rrg_*std::pow(log((double)(nn_->size() - numPrunedVertices_ + 1))/((double)(nn_->size() - numPrunedVertices_ + 1)), 1/(double)(si_->getStateDimension()))));
=======
        OMPL_INFORM("%s: Starting planning with existing solution of cost %.5f", getName().c_str(), solution->cost.value());
    OMPL_INFORM("%s: Initial k-nearest value of %u", getName().c_str(), (unsigned int)std::ceil(k_rrg * log((double)(nn_->size() + 1))));
>>>>>>> da109830

    // our functor for sorting nearest neighbors
    CostIndexCompare compareFn(costs, *opt_);

    while (ptc == false)
    {
        iterations_++;

        // sample random state (with goal biasing)
        // Goal samples are only sampled until maxSampleCount() goals are in the tree, to prohibit duplicate goal states.
        if (goal_s && goalMotions_.size() < goal_s->maxSampleCount() && sampler_->rng().uniform01() < goalBias_ && goal_s->canSample())
            goal_s->sampleGoal(rstate);
        else
        {
            sampler_->sampleUniform(rstate);

            if (prune_ && opt_->isCostBetterThan(bestCost_, costToGo(rmotion)))
                continue;
        }

        // find closest state in the tree
        Motion *nmotion = nn_->nearest(rmotion);

        if (intermediateSolutionCallback && si_->equalStates(nmotion->state, rstate))
            continue;

        base::State *dstate = rstate;

        // find state to add to the tree
        double d = si_->distance(nmotion->state, rstate);
        if (d > maxDistance_)
        {
            si_->getStateSpace()->interpolate(nmotion->state, rstate, maxDistance_ / d, xstate);
            dstate = xstate;
        }

        // Check if the motion between the nearest state and the state to add is valid
        if (si_->checkMotion(nmotion->state, dstate))
        {
            // create a motion
            Motion *motion = new Motion(si_);
            si_->copyState(motion->state, dstate);
            motion->parent = nmotion;
            motion->incCost = opt_->motionCost(nmotion->state, motion->state);
            motion->cost = opt_->combineCosts(nmotion->cost, motion->incCost);

<<<<<<< HEAD
            // Find nearby neighbors of the new motion
            getNeighbors(motion, nbh);

=======
            // Find nearby neighbors of the new motion - k-nearest RRT*
            unsigned int k = std::ceil(k_rrg * log((double)(nn_->size() + 1)));
            nn_->nearestK(motion, k, nbh);
>>>>>>> da109830
            rewireTest += nbh.size();
            statesGenerated++;

            // cache for distance computations
            //
            // Our cost caches only increase in size, so they're only
            // resized if they can't fit the current neighborhood
            if (costs.size() < nbh.size())
            {
                costs.resize(nbh.size());
                incCosts.resize(nbh.size());
                sortedCostIndices.resize(nbh.size());
            }

            // cache for motion validity (only useful in a symmetric space)
            //
            // Our validity caches only increase in size, so they're
            // only resized if they can't fit the current neighborhood
            if (valid.size() < nbh.size())
                valid.resize(nbh.size());
            std::fill(valid.begin(), valid.begin() + nbh.size(), 0);

            // Finding the nearest neighbor to connect to
            // By default, neighborhood states are sorted by cost, and collision checking
            // is performed in increasing order of cost
            if (delayCC_)
            {
                // calculate all costs and distances
                for (std::size_t i = 0 ; i < nbh.size(); ++i)
                {
                    incCosts[i] = opt_->motionCost(nbh[i]->state, motion->state);
                    costs[i] = opt_->combineCosts(nbh[i]->cost, incCosts[i]);
                }

                // sort the nodes
                //
                // we're using index-value pairs so that we can get at
                // original, unsorted indices
                for (std::size_t i = 0; i < nbh.size(); ++i)
                    sortedCostIndices[i] = i;
                std::sort(sortedCostIndices.begin(), sortedCostIndices.begin() + nbh.size(),
                          compareFn);

                // collision check until a valid motion is found
                //
                // ASYMMETRIC CASE: it's possible that none of these
                // neighbors are valid. This is fine, because motion
                // already has a connection to the tree through
                // nmotion (with populated cost fields!).
                for (std::vector<std::size_t>::const_iterator i = sortedCostIndices.begin();
                     i != sortedCostIndices.begin() + nbh.size();
                     ++i)
                {
                    if (nbh[*i] == nmotion || si_->checkMotion(nbh[*i]->state, motion->state))
                    {
                        motion->incCost = incCosts[*i];
                        motion->cost = costs[*i];
                        motion->parent = nbh[*i];
                        valid[*i] = 1;
                        break;
                    }
                    else valid[*i] = -1;
                }
            }
            else // if not delayCC
            {
                motion->incCost = opt_->motionCost(nmotion->state, motion->state);
                motion->cost = opt_->combineCosts(nmotion->cost, motion->incCost);
                // find which one we connect the new state to
                for (std::size_t i = 0 ; i < nbh.size(); ++i)
                {
                    if (nbh[i] != nmotion)
                    {
                        incCosts[i] = opt_->motionCost(nbh[i]->state, motion->state);
                        costs[i] = opt_->combineCosts(nbh[i]->cost, incCosts[i]);
                        if (opt_->isCostBetterThan(costs[i], motion->cost))
                        {
                            if (si_->checkMotion(nbh[i]->state, motion->state))
                            {
                                motion->incCost = incCosts[i];
                                motion->cost = costs[i];
                                motion->parent = nbh[i];
                                valid[i] = 1;
                            }
                            else valid[i] = -1;
                        }
                    }
                    else
                    {
                        incCosts[i] = motion->incCost;
                        costs[i] = motion->cost;
                        valid[i] = 1;
                    }
                }
            }

            if (prune_)
            {
                if (opt_->isCostBetterThan(costToGo(motion, false), bestCost_))
                {
                    nn_->add(motion);
                    motion->parent->children.push_back(motion);
                }
                else // If the new motion does not improve the best cost it is ignored.
                {
                    --statesGenerated;
                    si_->freeState(motion->state);
                    delete motion;
                    continue;
                }
            }
            else
            {
<<<<<<< HEAD
                distanceDirection_ = TO_NEIGHBORS;
                getNeighbors(motion, nbh);
                rewireTest += nbh.size();
=======
                // add motion to the tree
                nn_->add(motion);
                motion->parent->children.push_back(motion);
>>>>>>> da109830
            }

            bool checkForSolution = false;
            for (std::size_t i = 0; i < nbh.size(); ++i)
            {
                if (nbh[i] != motion->parent)
                {
                    base::Cost nbhIncCost;
                    if (symCost)
                        nbhIncCost = incCosts[i];
                    else
                        nbhIncCost = opt_->motionCost(motion->state, nbh[i]->state);
                    base::Cost nbhNewCost = opt_->combineCosts(motion->cost, nbhIncCost);
                    if (opt_->isCostBetterThan(nbhNewCost, nbh[i]->cost))
                    {
                        bool motionValid;
                        if (valid[i] == 0)
                            motionValid = si_->checkMotion(motion->state, nbh[i]->state);
                        else
                            motionValid = (valid[i] == 1);

                        if (motionValid)
                        {
                            // Remove this node from its parent list
                            removeFromParent (nbh[i]);

                            // Add this node to the new parent
                            nbh[i]->parent = motion;
                            nbh[i]->incCost = nbhIncCost;
                            nbh[i]->cost = nbhNewCost;
                            nbh[i]->parent->children.push_back(nbh[i]);

                            // Update the costs of the node's children
                            updateChildCosts(nbh[i]);

                            checkForSolution = true;
                        }
                    }
                }
            }

            // Add the new motion to the goalMotion_ list, if it satisfies the goal
            double distanceFromGoal;
            if (goal->isSatisfied(motion->state, &distanceFromGoal))
            {
                goalMotions_.push_back(motion);
                checkForSolution = true;
            }

            // Checking for solution or iterative improvement
            if (checkForSolution)
            {
                bool updatedSolution = false;
                for (size_t i = 0; i < goalMotions_.size(); ++i)
                {
                    if (opt_->isCostBetterThan(goalMotions_[i]->cost, bestCost))
                    {
                        if (std::isfinite(bestCost.v) == false)
                        {
                            OMPL_INFORM("%s: Found an initial solution with a cost of %.2f in %u iterations (%u vertices)", getName().c_str(), goalMotions_[i]->cost, iterations_, nn_->size() - numPrunedVertices_);
                        }
                        bestCost = goalMotions_[i]->cost;
                        bestCost_ = bestCost;
<<<<<<< HEAD
                        if (useInformedSampling_ == true)
                        {
                          fakeHeuristicGraphPruning();
                          if (useKNearest_ == false)
                          {
                              r_rrg_ = rewireFactor_*2.0*std::pow((1.0 + 1.0/(double)(si_->getStateDimension()))*(sampler_->as<ompl::base::InformedStateSampler>()->getInformedMeasure()/ProlateHyperspheroid::unitNBallMeasure(si_->getStateDimension())), 1.0/(double)(si_->getStateDimension()));
                          }
                        }
=======
                        updatedSolution = true;
>>>>>>> da109830
                    }

                    sufficientlyShort = opt_->isSatisfied(goalMotions_[i]->cost);
                    if (sufficientlyShort)
                     {
                         solution = goalMotions_[i];
                         break;
                     }
                     else if (!solution ||
                         opt_->isCostBetterThan(goalMotions_[i]->cost,solution->cost))
                    {
                        solution = goalMotions_[i];
                        updatedSolution = true;
                    }
                }

                if (updatedSolution)
                {
                    if (prune_)
                    {
                        int n = pruneTree(bestCost_);
                        statesGenerated -= n;
                    }

                    if (intermediateSolutionCallback)
                    {
                        std::vector<const base::State *> spath;
                        Motion *intermediate_solution = solution->parent; // Do not include goal state to simplify code.

                        do
                        {
                            spath.push_back(intermediate_solution->state);
                            intermediate_solution = intermediate_solution->parent;
                        } while (intermediate_solution->parent != 0); // Do not include the start state.

                        intermediateSolutionCallback(this, spath, bestCost_);
                    }
                }
            }

            // Checking for approximate solution (closest state found to the goal)
            if (goalMotions_.size() == 0 && distanceFromGoal < approximatedist)
            {
                approximation = motion;
                approximatedist = distanceFromGoal;
            }
        }

        // terminate if a sufficient solution is found
        if (solution && sufficientlyShort)
            break;
    }

    bool approximate = (solution == NULL);
    bool addedSolution = false;
    if (approximate)
        solution = approximation;
    else
        lastGoalMotion_ = solution;

    if (solution != NULL)
    {
        ptc.terminate();
        // construct the solution path
        std::vector<Motion*> mpath;
        while (solution != NULL)
        {
            mpath.push_back(solution);
            solution = solution->parent;
        }

        // set the solution path
        PathGeometric *geoPath = new PathGeometric(si_);
        for (int i = mpath.size() - 1 ; i >= 0 ; --i)
            geoPath->append(mpath[i]->state);

        base::PathPtr path(geoPath);
        // Add the solution path.
        base::PlannerSolution psol(path);
        psol.setPlannerName(getName());
        if (approximate)
            psol.setApproximate(approximatedist);
        // Does the solution satisfy the optimization objective?
        psol.setOptimized(opt_, bestCost, sufficientlyShort);
        pdef_->addSolutionPath(psol);

        addedSolution = true;
    }

    si_->freeState(xstate);
    if (rmotion->state)
        si_->freeState(rmotion->state);
    delete rmotion;

    OMPL_INFORM("%s: Created %u new states. Checked %u rewire options. %u goal states in tree.", getName().c_str(), statesGenerated, rewireTest, goalMotions_.size());

    return base::PlannerStatus(addedSolution, approximate);
}

void ompl::geometric::RRTstar::getNeighbors(Motion *motion, std::vector<Motion*> &nbh)
{
    if (useKNearest_)
    {
        //- k-nearest RRT*
        unsigned int k = std::ceil(k_rrg_ * log((double)(nn_->size() - numPrunedVertices_ + 1)));
        nn_->nearestK(motion, k, nbh);
    }
    else
    {
        double r = std::min(maxDistance_, r_rrg_*std::pow(log((double)(nn_->size() - numPrunedVertices_ + 1))/((double)(nn_->size() - numPrunedVertices_ + 1)), 1/(double)(si_->getStateDimension())));
        nn_->nearestR(motion, r, nbh);
    }
}


void ompl::geometric::RRTstar::removeFromParent(Motion *m)
{
    for (std::vector<Motion*>::iterator it = m->parent->children.begin ();
        it != m->parent->children.end (); ++it)
        if (*it == m)
        {
            m->parent->children.erase(it);
            break;
        }
}

void ompl::geometric::RRTstar::updateChildCosts(Motion *m)
{
    for (std::size_t i = 0; i < m->children.size(); ++i)
    {
        m->children[i]->cost = opt_->combineCosts(m->cost, m->children[i]->incCost);
        updateChildCosts(m->children[i]);
    }
}

void ompl::geometric::RRTstar::freeMemory()
{
    if (nn_)
    {
        std::vector<Motion*> motions;
        nn_->list(motions);
        for (std::size_t i = 0 ; i < motions.size() ; ++i)
        {
            if (motions[i]->state)
                si_->freeState(motions[i]->state);
            delete motions[i];
        }
    }
}

void ompl::geometric::RRTstar::getPlannerData(base::PlannerData &data) const
{
    Planner::getPlannerData(data);

    std::vector<Motion*> motions;
    if (nn_)
        nn_->list(motions);

    if (lastGoalMotion_)
        data.addGoalVertex(base::PlannerDataVertex(lastGoalMotion_->state));

    for (std::size_t i = 0 ; i < motions.size() ; ++i)
    {
        if (motions[i]->parent == NULL)
            data.addStartVertex(base::PlannerDataVertex(motions[i]->state));
        else
            data.addEdge(base::PlannerDataVertex(motions[i]->parent->state),
                         base::PlannerDataVertex(motions[i]->state));
    }
}

int ompl::geometric::RRTstar::pruneTree(const base::Cost pruneTreeCost)
{
    const int tree_size = nn_->size();
    pruneScratchSpace_.newTree.reserve(tree_size);
    pruneScratchSpace_.newTree.clear();
    pruneScratchSpace_.toBePruned.reserve(tree_size);
    pruneScratchSpace_.toBePruned.clear();
    pruneScratchSpace_.candidates.clear();
    pruneScratchSpace_.candidates.push_back(startMotion_);
    std::size_t j = 0;
    while (j != pruneScratchSpace_.candidates.size())
    {
        Motion *candidate = pruneScratchSpace_.candidates[j++];
        if (opt_->isCostBetterThan(pruneTreeCost, costToGo(candidate)))
            pruneScratchSpace_.toBePruned.push_back(candidate);
        else
        {
            pruneScratchSpace_.newTree.push_back(candidate);
            pruneScratchSpace_.candidates.insert(pruneScratchSpace_.candidates.end(),
                candidate->children.begin(), candidate->children.end());
        }
    }

    // To create the new nn takes one order of magnitude in time more than just checking how many
    // states would be pruned. Therefore, only prune if it removes a significant amount of states.
    if ((double)pruneScratchSpace_.newTree.size() / tree_size < pruneStatesThreshold_)
    {
        for (std::size_t i = 0; i < pruneScratchSpace_.toBePruned.size(); ++i)
            deleteBranch(pruneScratchSpace_.toBePruned[i]);

        nn_->clear();
        nn_->add(pruneScratchSpace_.newTree);

        return (tree_size - pruneScratchSpace_.newTree.size());
    }
    return 0;
}

void ompl::geometric::RRTstar::deleteBranch(Motion *motion)
{
    removeFromParent(motion);

    std::vector<Motion *>& toDelete = pruneScratchSpace_.candidates;
    toDelete.clear();
    toDelete.push_back(motion);

    while (!toDelete.empty())
    {
        Motion *mto_delete = toDelete.back();
        toDelete.pop_back();

        for(std::size_t i = 0; i < mto_delete->children.size(); ++i)
            toDelete.push_back(mto_delete->children[i]);

        si_->freeState(mto_delete->state);
        delete mto_delete;
    }
}

ompl::base::Cost ompl::geometric::RRTstar::costToGo(const Motion *motion, const bool shortest) const
{
<<<<<<< HEAD
  return boost::lexical_cast<std::string>(bestCost_.v);
}

void ompl::geometric::RRTstar::fakeHeuristicGraphPruning(void)
{
    //Variable
    //The list of data in the nearest neighbours struct
    std::vector<Motion*> data;

    //Get the list
    nn_->list(data);


    //Reset the counter:
    numPrunedVertices_ = 0u;
    for (unsigned int i = 0u; i < data.size(); ++i)
    {
        //Variable
        //The heuristic estimate of a solution constrained to go through the state
        double heuristicValue;

        //Calculate the heuristic value:
        heuristicValue = boost::static_pointer_cast<base::InformedStateSampler>(sampler_)->getHeuristicValue(data.at(i)->state);

        //Check and remove if necessary
        if (heuristicValue > bestCost_.v)
        {
            //Increment the counter:
            ++numPrunedVertices_;
        }
        //No else
    }
}

void ompl::geometric::RRTstar::setInformedSampling(bool informedSampling)
{
    //Store the setting. We only want to create a new sampler if it has changed, but we do it in 2 if-steps so that we can also check if we have a planner yet...
    if (informedSampling != useInformedSampling_)
    {
        useInformedSampling_ = informedSampling;

        //If we currently have a planner, we need to make a new one
        if(sampler_)
        {
            //Reset the sampler
            sampler_.reset();

            //Create the sampler
            allocSampler();
        }
    }
}


void ompl::geometric::RRTstar::allocSampler()
{
    if (useInformedSampling_)
        sampler_ = opt_->allocInformedStateSampler(si_->getStateSpace().get(), pdef_, &bestCost_);
    else
        sampler_ = si_->allocStateSampler();
=======
    base::Cost costToCome;
    if (shortest)
        costToCome = opt_->motionCost(startMotion_->state, motion->state); // h_s
    else
        costToCome = motion->cost; //d_s

    const base::Cost costToGo = base::goalRegionCostToGo(motion->state, pdef_->getGoal().get()); // h_g
    return opt_->combineCosts(costToCome, costToGo); // h_s + h_g
>>>>>>> da109830
}<|MERGE_RESOLUTION|>--- conflicted
+++ resolved
@@ -32,12 +32,8 @@
 *  POSSIBILITY OF SUCH DAMAGE.
 *********************************************************************/
 
-<<<<<<< HEAD
-/* Authors: Alejandro Perez, Sertac Karaman, Ryan Luna, Luis G. Torres, Ioan Sucan */
+/* Authors: Alejandro Perez, Sertac Karaman, Ryan Luna, Luis G. Torres, Ioan Sucan, Javier V Gomez */
 /* Edited by: Jonathan Gammell (Informed sampling) */
-=======
-/* Authors: Alejandro Perez, Sertac Karaman, Ryan Luna, Luis G. Torres, Ioan Sucan, Javier V Gomez */
->>>>>>> da109830
 
 #include "ompl/geometric/planners/rrt/RRTstar.h"
 #include "ompl/base/goals/GoalSampleableRegion.h"
@@ -61,48 +57,35 @@
     lastGoalMotion_(NULL),
     prune_(false),
     pruneStatesThreshold_(0.95),
+    useKNearest_(true),
+    rewireFactor_(1.1),
+    k_rrg_(0u),
+    r_rrg_(0.0),
+    useInformedSampling_(false),
+    numPrunedVertices_(0u),
     iterations_(0),
-    bestCost_(std::numeric_limits<double>::quiet_NaN())
+    bestCost_(std::numeric_limits<double>::quiet_NaN()),
+    collisionChecks_(0),
 {
     specs_.approximateSolutions = true;
     specs_.optimizingPaths = true;
-<<<<<<< HEAD
-
-    goalBias_ = 0.05;
-    maxDistance_ = 0.0;
-    delayCC_ = true;
-    useKNearest_ = true;
-    useInformedSampling_ = false;
-    rewireFactor_ = 1.1;
-    lastGoalMotion_ = NULL;
-    k_rrg_ = 0u;
-    r_rrg_ = 0.0;
-    numPrunedVertices_ = 0u;
-
-    iterations_ = 0;
-    collisionChecks_ = 0;
-    bestCost_ = base::Cost(std::numeric_limits<double>::quiet_NaN());
-    distanceDirection_ = FROM_NEIGHBORS;
-=======
     specs_.canReportIntermediateSolutions = true;
->>>>>>> da109830
 
     Planner::declareParam<double>("range", this, &RRTstar::setRange, &RRTstar::getRange, "0.:1.:10000.");
     Planner::declareParam<double>("goal_bias", this, &RRTstar::setGoalBias, &RRTstar::getGoalBias, "0.:.05:1.");
     Planner::declareParam<double>("rewire_factor", this, &RRTstar::setRewireFactor, &RRTstar::getRewireFactor, "1.0:0.01:2.0");
     Planner::declareParam<bool>("use_k_nearest", this, &RRTstar::setKNearest, &RRTstar::getKNearest, "0,1");
     Planner::declareParam<bool>("delay_collision_checking", this, &RRTstar::setDelayCC, &RRTstar::getDelayCC, "0,1");
-<<<<<<< HEAD
-    Planner::declareParam<bool>("use_informed_sampling", this, &RRTstar::setInformedSampling, &RRTstar::getInformedSampling, "0,1");
-=======
     Planner::declareParam<bool>("prune", this, &RRTstar::setPrune, &RRTstar::getPrune, "0,1");
     Planner::declareParam<double>("prune_states_threshold", this, &RRTstar::setPruneStatesImprovementThreshold, &RRTstar::getPruneStatesImprovementThreshold, "0.:.01:1.");
->>>>>>> da109830
+    Planner::declareParam<bool>("use_informed_sampling", this, &RRTstar::setInformedSampling, &RRTstar::getInformedSampling, "0,1");
 
     addPlannerProgressProperty("iterations INTEGER",
                                boost::bind(&RRTstar::getIterationCount, this));
     addPlannerProgressProperty("best cost REAL",
                                boost::bind(&RRTstar::getBestCost, this));
+    addPlannerProgressProperty("collision checks INTEGER",
+                               boost::bind(&RRTstar::getCollisionCheckCount, this));
 }
 
 ompl::geometric::RRTstar::~RRTstar()
@@ -172,6 +155,7 @@
     goalMotions_.clear();
 
     iterations_ = 0;
+    collisionChecks_ = 0;
     bestCost_ = base::Cost(std::numeric_limits<double>::quiet_NaN());
 }
 
@@ -234,17 +218,12 @@
     unsigned int               statesGenerated = 0;
 
     if (solution)
-<<<<<<< HEAD
-        OMPL_INFORM("%s: Starting planning with existing solution of cost %.5f", getName().c_str(), solution->cost.v);
+        OMPL_INFORM("%s: Starting planning with existing solution of cost %.5f", getName().c_str(), solution->cost.value());
 
     if (useKNearest_)
         OMPL_INFORM("%s: Initial k-nearest value of %u", getName().c_str(), (unsigned int)std::ceil(k_rrg_ * log((double)(nn_->size() - numPrunedVertices_ + 1))));
     else
         OMPL_INFORM("%s: Initial rewiring radius of %.2f", getName().c_str(), std::min(maxDistance_, r_rrg_*std::pow(log((double)(nn_->size() - numPrunedVertices_ + 1))/((double)(nn_->size() - numPrunedVertices_ + 1)), 1/(double)(si_->getStateDimension()))));
-=======
-        OMPL_INFORM("%s: Starting planning with existing solution of cost %.5f", getName().c_str(), solution->cost.value());
-    OMPL_INFORM("%s: Initial k-nearest value of %u", getName().c_str(), (unsigned int)std::ceil(k_rrg * log((double)(nn_->size() + 1))));
->>>>>>> da109830
 
     // our functor for sorting nearest neighbors
     CostIndexCompare compareFn(costs, *opt_);
@@ -282,6 +261,7 @@
         }
 
         // Check if the motion between the nearest state and the state to add is valid
+        ++collisionChecks_;
         if (si_->checkMotion(nmotion->state, dstate))
         {
             // create a motion
@@ -291,15 +271,9 @@
             motion->incCost = opt_->motionCost(nmotion->state, motion->state);
             motion->cost = opt_->combineCosts(nmotion->cost, motion->incCost);
 
-<<<<<<< HEAD
             // Find nearby neighbors of the new motion
             getNeighbors(motion, nbh);
 
-=======
-            // Find nearby neighbors of the new motion - k-nearest RRT*
-            unsigned int k = std::ceil(k_rrg * log((double)(nn_->size() + 1)));
-            nn_->nearestK(motion, k, nbh);
->>>>>>> da109830
             rewireTest += nbh.size();
             statesGenerated++;
 
@@ -353,12 +327,15 @@
                      i != sortedCostIndices.begin() + nbh.size();
                      ++i)
                 {
+                    if (nbh[*i] != nmotion)
+                        // If nbh[*i] != nmotion, we need to perform a collision check. Technically this happens either way, but we'll give the benefit of the doubt.
+                        ++collisionChecks_;
                     if (nbh[*i] == nmotion || si_->checkMotion(nbh[*i]->state, motion->state))
                     {
                         motion->incCost = incCosts[*i];
                         motion->cost = costs[*i];
                         motion->parent = nbh[*i];
-                        valid[*i] = 1;
+                            valid[*i] = 1;
                         break;
                     }
                     else valid[*i] = -1;
@@ -377,12 +354,13 @@
                         costs[i] = opt_->combineCosts(nbh[i]->cost, incCosts[i]);
                         if (opt_->isCostBetterThan(costs[i], motion->cost))
                         {
+                            ++collisionChecks_;
                             if (si_->checkMotion(nbh[i]->state, motion->state))
                             {
                                 motion->incCost = incCosts[i];
                                 motion->cost = costs[i];
                                 motion->parent = nbh[i];
-                                valid[i] = 1;
+                                    valid[i] = 1;
                             }
                             else valid[i] = -1;
                         }
@@ -391,7 +369,7 @@
                     {
                         incCosts[i] = motion->incCost;
                         costs[i] = motion->cost;
-                        valid[i] = 1;
+                            valid[i] = 1;
                     }
                 }
             }
@@ -413,15 +391,9 @@
             }
             else
             {
-<<<<<<< HEAD
-                distanceDirection_ = TO_NEIGHBORS;
-                getNeighbors(motion, nbh);
-                rewireTest += nbh.size();
-=======
-                // add motion to the tree
-                nn_->add(motion);
-                motion->parent->children.push_back(motion);
->>>>>>> da109830
+            // add motion to the tree
+            nn_->add(motion);
+            motion->parent->children.push_back(motion);
             }
 
             bool checkForSolution = false;
@@ -438,10 +410,13 @@
                     if (opt_->isCostBetterThan(nbhNewCost, nbh[i]->cost))
                     {
                         bool motionValid;
-                        if (valid[i] == 0)
-                            motionValid = si_->checkMotion(motion->state, nbh[i]->state);
-                        else
-                            motionValid = (valid[i] == 1);
+                            if (valid[i] == 0)
+                            {
+                                ++collisionChecks_;
+                                motionValid = si_->checkMotion(motion->state, nbh[i]->state);
+                            }
+                            else
+                                motionValid = (valid[i] == 1);
 
                         if (motionValid)
                         {
@@ -479,34 +454,23 @@
                 {
                     if (opt_->isCostBetterThan(goalMotions_[i]->cost, bestCost))
                     {
-                        if (std::isfinite(bestCost.v) == false)
+                        if (std::isfinite(bestCost.value()) == false)
                         {
                             OMPL_INFORM("%s: Found an initial solution with a cost of %.2f in %u iterations (%u vertices)", getName().c_str(), goalMotions_[i]->cost, iterations_, nn_->size() - numPrunedVertices_);
                         }
                         bestCost = goalMotions_[i]->cost;
                         bestCost_ = bestCost;
-<<<<<<< HEAD
-                        if (useInformedSampling_ == true)
-                        {
-                          fakeHeuristicGraphPruning();
-                          if (useKNearest_ == false)
-                          {
-                              r_rrg_ = rewireFactor_*2.0*std::pow((1.0 + 1.0/(double)(si_->getStateDimension()))*(sampler_->as<ompl::base::InformedStateSampler>()->getInformedMeasure()/ProlateHyperspheroid::unitNBallMeasure(si_->getStateDimension())), 1.0/(double)(si_->getStateDimension()));
-                          }
-                        }
-=======
                         updatedSolution = true;
->>>>>>> da109830
                     }
 
                     sufficientlyShort = opt_->isSatisfied(goalMotions_[i]->cost);
                     if (sufficientlyShort)
-                     {
-                         solution = goalMotions_[i];
-                         break;
-                     }
-                     else if (!solution ||
-                         opt_->isCostBetterThan(goalMotions_[i]->cost,solution->cost))
+                    {
+                        solution = goalMotions_[i];
+                        break;
+                    }
+                    else if (!solution ||
+                             opt_->isCostBetterThan(goalMotions_[i]->cost,solution->cost))
                     {
                         solution = goalMotions_[i];
                         updatedSolution = true;
@@ -515,6 +479,15 @@
 
                 if (updatedSolution)
                 {
+                    if (useInformedSampling_ == true)
+                    {
+                        fakeHeuristicGraphPruning();
+                        if (useKNearest_ == false)
+                        {
+                            r_rrg_ = rewireFactor_*2.0*std::pow((1.0 + 1.0/(double)(si_->getStateDimension()))*(sampler_->as<ompl::base::InformedStateSampler>()->getInformedMeasure()/ProlateHyperspheroid::unitNBallMeasure(si_->getStateDimension())), 1.0/(double)(si_->getStateDimension()));
+                        }
+                    }
+
                     if (prune_)
                     {
                         int n = pruneTree(bestCost_);
@@ -620,7 +593,7 @@
         {
             m->parent->children.erase(it);
             break;
-        }
+    }
 }
 
 void ompl::geometric::RRTstar::updateChildCosts(Motion *m)
@@ -666,6 +639,9 @@
             data.addEdge(base::PlannerDataVertex(motions[i]->parent->state),
                          base::PlannerDataVertex(motions[i]->state));
     }
+    data.properties["iterations INTEGER"] = boost::lexical_cast<std::string>(iterations_);
+    data.properties["collision_checks INTEGER"] =
+        boost::lexical_cast<std::string>(collisionChecks_);
 }
 
 int ompl::geometric::RRTstar::pruneTree(const base::Cost pruneTreeCost)
@@ -688,13 +664,13 @@
             pruneScratchSpace_.newTree.push_back(candidate);
             pruneScratchSpace_.candidates.insert(pruneScratchSpace_.candidates.end(),
                 candidate->children.begin(), candidate->children.end());
-        }
+}
     }
 
     // To create the new nn takes one order of magnitude in time more than just checking how many
     // states would be pruned. Therefore, only prune if it removes a significant amount of states.
     if ((double)pruneScratchSpace_.newTree.size() / tree_size < pruneStatesThreshold_)
-    {
+{
         for (std::size_t i = 0; i < pruneScratchSpace_.toBePruned.size(); ++i)
             deleteBranch(pruneScratchSpace_.toBePruned[i]);
 
@@ -702,7 +678,7 @@
         nn_->add(pruneScratchSpace_.newTree);
 
         return (tree_size - pruneScratchSpace_.newTree.size());
-    }
+}
     return 0;
 }
 
@@ -729,68 +705,6 @@
 
 ompl::base::Cost ompl::geometric::RRTstar::costToGo(const Motion *motion, const bool shortest) const
 {
-<<<<<<< HEAD
-  return boost::lexical_cast<std::string>(bestCost_.v);
-}
-
-void ompl::geometric::RRTstar::fakeHeuristicGraphPruning(void)
-{
-    //Variable
-    //The list of data in the nearest neighbours struct
-    std::vector<Motion*> data;
-
-    //Get the list
-    nn_->list(data);
-
-
-    //Reset the counter:
-    numPrunedVertices_ = 0u;
-    for (unsigned int i = 0u; i < data.size(); ++i)
-    {
-        //Variable
-        //The heuristic estimate of a solution constrained to go through the state
-        double heuristicValue;
-
-        //Calculate the heuristic value:
-        heuristicValue = boost::static_pointer_cast<base::InformedStateSampler>(sampler_)->getHeuristicValue(data.at(i)->state);
-
-        //Check and remove if necessary
-        if (heuristicValue > bestCost_.v)
-        {
-            //Increment the counter:
-            ++numPrunedVertices_;
-        }
-        //No else
-    }
-}
-
-void ompl::geometric::RRTstar::setInformedSampling(bool informedSampling)
-{
-    //Store the setting. We only want to create a new sampler if it has changed, but we do it in 2 if-steps so that we can also check if we have a planner yet...
-    if (informedSampling != useInformedSampling_)
-    {
-        useInformedSampling_ = informedSampling;
-
-        //If we currently have a planner, we need to make a new one
-        if(sampler_)
-        {
-            //Reset the sampler
-            sampler_.reset();
-
-            //Create the sampler
-            allocSampler();
-        }
-    }
-}
-
-
-void ompl::geometric::RRTstar::allocSampler()
-{
-    if (useInformedSampling_)
-        sampler_ = opt_->allocInformedStateSampler(si_->getStateSpace().get(), pdef_, &bestCost_);
-    else
-        sampler_ = si_->allocStateSampler();
-=======
     base::Cost costToCome;
     if (shortest)
         costToCome = opt_->motionCost(startMotion_->state, motion->state); // h_s
@@ -799,5 +713,63 @@
 
     const base::Cost costToGo = base::goalRegionCostToGo(motion->state, pdef_->getGoal().get()); // h_g
     return opt_->combineCosts(costToCome, costToGo); // h_s + h_g
->>>>>>> da109830
+}
+
+void ompl::geometric::RRTstar::fakeHeuristicGraphPruning(void)
+{
+    //Variable
+    //The list of data in the nearest neighbours struct
+    std::vector<Motion*> data;
+
+    //Get the list
+    nn_->list(data);
+
+
+    //Reset the counter:
+    numPrunedVertices_ = 0u;
+    for (unsigned int i = 0u; i < data.size(); ++i)
+    {
+        //Variable
+        //The heuristic estimate of a solution constrained to go through the state
+        double heuristicValue;
+
+        //Calculate the heuristic value:
+        heuristicValue = boost::static_pointer_cast<base::InformedStateSampler>(sampler_)->getHeuristicValue(data.at(i)->state);
+
+        //Check and remove if necessary
+        if (heuristicValue > bestCost_.value())
+        {
+            //Increment the counter:
+            ++numPrunedVertices_;
+        }
+        //No else
+    }
+}
+
+void ompl::geometric::RRTstar::setInformedSampling(bool informedSampling)
+{
+    //Store the setting. We only want to create a new sampler if it has changed, but we do it in 2 if-steps so that we can also check if we have a planner yet...
+    if (informedSampling != useInformedSampling_)
+    {
+        useInformedSampling_ = informedSampling;
+
+        //If we currently have a planner, we need to make a new one
+        if(sampler_)
+        {
+            //Reset the sampler
+            sampler_.reset();
+
+            //Create the sampler
+            allocSampler();
+        }
+    }
+}
+
+
+void ompl::geometric::RRTstar::allocSampler()
+{
+    if (useInformedSampling_)
+        sampler_ = opt_->allocInformedStateSampler(si_->getStateSpace().get(), pdef_, &bestCost_);
+    else
+        sampler_ = si_->allocStateSampler();
 }