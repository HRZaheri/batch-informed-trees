/**
\page documentation Documentation

\section gettingStarted Getting Started

- Follow the instructions to \ref download "download" and \ref installation "install" OMPL.
- Read the \ref api_overview "API overview".
- Learn how to integrate your own code with \ref buildSystem "OMPL's build system".
- Read about the \ref availablePlanners "available planners" and the \ref availableStateSpaces "available state spaces".
- If interested in using Python, make sure to read \ref python "the documentation for the python bindings".
- Get more information about \ref education "using OMPL for educational purposes".
<<<<<<< HEAD
- \ref thirdparty "Third-party contributions." (\ref contrib "Contribute your own extensions!")
- Read the \ref styleGuide "OMPL style guide" for contributions.
=======
- Take a look at \ref thirdparty "Third-party contributions." (\ref contrib "Contribute your own extensions!")
>>>>>>> 05c7e378
.

\section tutorials Tutorials

Below we include a number of tutorials we believe are useful for
understanding how OMPL works, grouped by level of difficulty. Users
are encouraged to look at the examples in @b demos/ as well.

\par Beginner
- \ref geometricPlanningSE3 "Geometric planning for a rigid body in 3D"
- \ref stateValidation "Setting up state validity checking"
- \ref workingWithStates "Working with states and state spaces"
- \ref samplers "Using existing samplers and creating new ones"
.

\par Intermediate
- \ref genericPlanning "Generic instructions for setting up a planning context"
- \ref implementingStateSpaces "Implementing new state spaces"
- \ref goalRepresentation "Representing goals"
.

\par Advanced
- \ref benchmark "Benchmarking planners"
- \ref newPlanner "Adding a new planner"
- \ref projections "Setting up a projection"
.

\section demos Demos

- <a href="RigidBodyPlanning_8cpp_source.html"><strong>Rigid body planning</strong></a> <a href="RigidBodyPlanning_8py_source.html"><strong>[Python version]</strong></a>.
This demo is essentially the same example described in the first tutorial. It illustrates how to use the main classes.
- <a href="StateSampling_8cpp_source.html"><strong>State sampling</strong></a> <a href="StateSampling_8py_source.html"><strong>[Python version]</strong></a>. This is the demo program used in the last beginner tutorial.
- <a href="RigidBodyPlanningWithControls_8cpp_source.html"><strong>Rigid body planning with controls</strong></a> <a href="RigidBodyPlanningWithControls_8py_source.html"><strong>[Python version]</strong></a>.
This demo shows how to perform planning under differential constraints for a simple car-like vehicle.
- <a href="RigidBodyPlanningWithIntegrationAndControls_8cpp_source.html"><strong>Rigid body planning with integration and controls. </strong></a>
This example extends the previous example by showing how one can plan for systems of ordinary differential equations in a generic way. This example uses simple Euler integration. For higher accuracy it is recommended to use higher-order methods. Other libraries such as the <a href="http://www.gnu.org/software/gsl/">GNU Scientific Library</a> or <a href="https://svn.boost.org/trac/boost/wiki/LibrariesUnderConstruction#Boost.Numeric.Odeint">Boost.Numeric.Odeint</a> can be used for this purpose.
- <a href="RigidBodyPlanningWithIK_8cpp_source.html"><strong>Rigid body planning with an Inverse Kinematics solver generating goal states in a separate thread. </strong></a>
This demo shows off two neat features of OMPL: a genetic algorithm-based Inverse Kinematics solver and a lazy goal state sampler. In a separate thread goal states are computed by the IK solver. While solving a motion planning problem, the planning algorithms select a random goal state from the ones computed so far.
- <a href="ODERigidBodyPlanning_8cpp_source.html"><strong>Rigid body planning using the Open Dynamics Engine (ODE). </strong></a>
When ODE is installed, OMPL will compile an extension that makes is easier to use ODE for forward propagation of models of motion. In this example, a box is pushed around in the plane from a start position to a goal position.

*/<|MERGE_RESOLUTION|>--- conflicted
+++ resolved
@@ -8,13 +8,10 @@
 - Learn how to integrate your own code with \ref buildSystem "OMPL's build system".
 - Read about the \ref availablePlanners "available planners" and the \ref availableStateSpaces "available state spaces".
 - If interested in using Python, make sure to read \ref python "the documentation for the python bindings".
+- Check the \ref FAQ "answers to Frequently Asked Questions".
 - Get more information about \ref education "using OMPL for educational purposes".
-<<<<<<< HEAD
-- \ref thirdparty "Third-party contributions." (\ref contrib "Contribute your own extensions!")
+- Take a look at \ref thirdparty "Third-party contributions." (\ref contrib "Contribute your own extensions!")
 - Read the \ref styleGuide "OMPL style guide" for contributions.
-=======
-- Take a look at \ref thirdparty "Third-party contributions." (\ref contrib "Contribute your own extensions!")
->>>>>>> 05c7e378
 .
 
 \section tutorials Tutorials
